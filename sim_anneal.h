--- conflicted
+++ resolved
@@ -1,263 +1,135 @@
-<<<<<<< HEAD
-// @file:     sim_anneal.h
-// @author:   Samuel
-// @created:  2017.08.23
-// @editted:  2018-06-13 - Robert
-// @license:  GNU LGPL v3
-//
-// @desc:     Simulated annealing physics engine
-
-// #include "phys_engine.h"
-#include "siqadconn.h"
-#include <vector>
-#include <deque>
-#include <tuple>
-#include <memory>
-#include <cmath>
-#include <thread>
-#include <mutex>
-
-#include <boost/random.hpp>
-#include <boost/circular_buffer.hpp>
-#include <boost/numeric/ublas/matrix.hpp>
-#include <boost/numeric/ublas/matrix_proxy.hpp>
-
-namespace constants{
-  const float Q0 = 1.602E-19;
-  const float PI = 3.14159;
-  const float EPS0 = 8.854E-12;
-  const float EPS_SURFACE = 6.35;
-  const float Kb = 8.617E-5;
-  const float ERFDB = 5E-10;
-}
-
-namespace phys {
-  namespace ublas = boost::numeric::ublas;
-  class SimAnneal
-  {
-  public:
-
-    // constructor
-    SimAnneal(const int thread_id);
-
-    // destructor
-    ~SimAnneal() {};
-
-    // run simulation
-    void runSim();
-
-    static std::vector< boost::circular_buffer<ublas::vector<int>> > chargeStore; //Vector for storing db_charges
-    static std::vector< boost::circular_buffer<float> > energyStore; //Vector for storing config_energies
-
-    //Total calculations
-    float distance(const float &x1, const float &y1, const float &x2, const float &y2);
-    float interElecPotential(const float &r);
-
-    // keeping track of electron configurations and other house keeping vars
-    static int n_dbs; // number of dbs
-    int n_elec=0; // number of doubly occupied DBs
-    static ublas::matrix<float> db_r;  // distance between all dbs
-    ublas::vector<int> n;       // electron configuration at the current time-step
-    std::vector<int> occ;       // indices of dbs, first n_elec indices are occupied
-    static ublas::vector<float> v_ext; // keep track of voltages at each DB
-    static ublas::matrix<float> v_ij;     // coulombic repulsion
-    static int result_queue_size;
-    static std::vector<std::pair<float,float>> db_locs; // location of free dbs
-    boost::circular_buffer<ublas::vector<int>> db_charges;
-    boost::circular_buffer<float> config_energies;  // energies in line with db_charges
-
-    static int num_threads;    // number of threads used in simmulation
-    int threadId;              // the thread id of each class object
-
-    // other variables used for calculations
-    static float kT0, kT_step, v_freeze_step;
-
-    // handy constants or variables from problem file
-    static float Kc;           // 1 / (4 pi eps)
-    static float debye_length; // Silicon intrinsic Debye length in m
-    static float v_0;          // global bias
-
-    //Other variables used for CALCULATIONS
-    static int t_max;          // keep track of annealing cycles
-
-    // VARIABLES
-    //const float har_to_ev = 27.2114; // hartree to eV conversion factor
-    const float db_distance_scale = 1E-10; // TODO move this to xml
-
-  private:
-
-    // determine change in population
-    ublas::vector<int> genPopDelta();
-
-    // simmulated annealing accessor
-    void simAnneal();
-
-    // perform an electron hop from one DB to another
-    void performHop(int from_ind, int to_ind);
-
-    // advance time-step
-    void timeStep();
-
-    // CALCULATIONS
-    float systemEnergy();
-    float totalCoulombPotential(ublas::vector<int> config);
-    float hopEnergyDelta(const int &i, const int &j);
-
-    // ACCEPTANCE FUNCTIONS
-    bool acceptPop(int db_ind);
-    bool acceptHop(float v_diff); // acceptance function for hopping
-    bool evalProb(float prob); // generate true or false based on given probaility
-
-    // OTHER ACCESSORS
-    int getRandOccInd(int charge);
-
-    // print the current charge configuration into cout
-    void printCharges();
-
-    // boost random number generator
-    boost::random::uniform_real_distribution<float> dis01;
-    boost::random::mt19937 rng;
-
-    // other variables used for calculations
-                                // temperature, time
-    int t=0;                    // keep track of annealing cycles
-    float kT, v_freeze;         // freeze out potential (pushes
-                                // out population transition probability)
-    ublas::vector<float> v_local;
-
-    float E_sys;                  // energy of the system
-
-    //Vars used in restarting
-    float E_best;                 // best energy of the system thus far
-    boost::numeric::ublas::vector<int> n_best; // electron configuration at the lowest recorded energy
-    int steadyPopCount;
-
-  };
-}
-=======
-// @file:     sim_anneal.h
-// @author:   Samuel
-// @created:  2017.08.23
-// @editted:  2017.08.23 - Samuel
-// @license:  GNU LGPL v3
-//
-// @desc:     Simulated annealing physics engine
-
-// #include "phys_engine.h"
-#include "siqadconn.h"
-#include <vector>
-#include <deque>
-#include <tuple>
-#include <memory>
-#include <cmath>
-
-#include <boost/random.hpp>
-#include <boost/circular_buffer.hpp>
-#include <boost/numeric/ublas/matrix.hpp>
-#include <boost/numeric/ublas/matrix_proxy.hpp>
-
-namespace constants{
-  const float Q0 = 1.602E-19;
-  const float PI = 3.14159;
-  const float EPS0 = 8.854E-12;
-  const float EPS_SURFACE = 6.35;
-  const float Kb = 8.617E-5;
-  const float ERFDB = 5E-10;
-}
-
-namespace phys {
-  namespace ublas = boost::numeric::ublas;
-  class SimAnneal
-  {
-  public:
-    // constructor
-    SimAnneal(const std::string& i_path, const std::string& o_path);
-
-    // destructor
-    ~SimAnneal() {};
-
-    // run simulation
-    bool runSim();
-
-    // export the data through physics connector
-    void exportData();
-
-
-    int result_queue_size;
-    std::vector<std::pair<float,float>> db_locs; // location of free dbs
-    boost::circular_buffer<ublas::vector<int>> db_charges;
-    boost::circular_buffer<float> config_energies;  // energies in line with db_charges
-
-  private:
-    // MAIN SIMULATION ROUTINE
-    // initialize simulation variables
-    void initVars();
-
-    // precalculate frequently used variables
-    void precalc();
-
-    // perform the simulated annealing
-    void simAnneal();
-
-    // determine change in population
-    ublas::vector<int> genPopDelta();
-
-    // perform an electron hop from one DB to another
-    void performHop(int from_ind, int to_ind);
-
-    // advance time-step
-    void timeStep();
-
-    // print the current charge configuration into cout
-    void printCharges();
-
-    // CALCULATIONS
-    float systemEnergy();
-    float distance(const float &x1, const float &y1, const float &x2, const float &y2);
-    float totalCoulombPotential(ublas::vector<int> config);
-    float interElecPotential(const float &r);
-    float hopEnergyDelta(const int &i, const int &j);
-
-    // ACCEPTANCE FUNCTIONS
-    bool acceptPop(int db_ind);
-    bool acceptHop(float v_diff); // acceptance function for hopping
-    bool evalProb(float prob); // generate true or false based on given probaility
-
-    // OTHER ACCESSORS
-    int getRandOccInd(int charge);
-
-
-    // boost random number generator
-    boost::random::uniform_real_distribution<float> dis01;
-    boost::random::mt19937 rng;
-
-    // physics connector for interfacing with GUI
-    SiQADConnector* sqconn;
-
-    // VARIABLES
-    const float har_to_ev = 27.2114; // hartree to eV conversion factor
-    const float db_distance_scale = 1E-10; // TODO move this to xml
-
-    // handy constants or variables from problem file
-    float Kc;           // 1 / (4 pi eps)
-    float debye_length; // Silicon intrinsic Debye length in m
-    float mu;          // global bias
-
-    // other variables used for calculations
-    float kT0, kT, kT_step, v_freeze_step; // temperature, time
-    int t=0, t_max;                   // keep track of annealing cycles
-    float v_freeze;                   // freeze out potential (pushes
-                                      // out population transition probability)
-    ublas::vector<float> v_local;
-    ublas::vector<float> v_ext; // keep track of voltages at each DB
-    ublas::matrix<float> v_ij;     // coulombic repulsion
-
-    // keeping track of electron configurations and other house keeping vars
-    int n_dbs=-1; // number of dbs
-    int n_elec=0; // number of doubly occupied DBs
-    ublas::matrix<float> db_r;  // distance between all dbs
-    ublas::vector<int> n;       // electron configuration at the current time-step
-    std::vector<int> occ;       // indices of dbs, first n_elec indices are occupied
-  };
-}
->>>>>>> 83e28388
+// @file:     sim_anneal.h
+// @author:   Samuel
+// @created:  2017.08.23
+// @editted:  2018-06-13 - Robert
+// @license:  GNU LGPL v3
+//
+// @desc:     Simulated annealing physics engine
+
+// #include "phys_engine.h"
+#include "siqadconn.h"
+#include <vector>
+#include <deque>
+#include <tuple>
+#include <memory>
+#include <cmath>
+#include <thread>
+#include <mutex>
+
+#include <boost/random.hpp>
+#include <boost/circular_buffer.hpp>
+#include <boost/numeric/ublas/matrix.hpp>
+#include <boost/numeric/ublas/matrix_proxy.hpp>
+
+namespace constants{
+  const float Q0 = 1.602E-19;
+  const float PI = 3.14159;
+  const float EPS0 = 8.854E-12;
+  const float EPS_SURFACE = 6.35;
+  const float Kb = 8.617E-5;
+  const float ERFDB = 5E-10;
+}
+
+namespace phys {
+  namespace ublas = boost::numeric::ublas;
+  class SimAnneal
+  {
+  public:
+
+    // constructor
+    SimAnneal(const int thread_id);
+
+    // destructor
+    ~SimAnneal() {};
+
+    // run simulation
+    void runSim();
+
+    static std::vector< boost::circular_buffer<ublas::vector<int>> > chargeStore; //Vector for storing db_charges
+    static std::vector< boost::circular_buffer<float> > energyStore; //Vector for storing config_energies
+
+    //Total calculations
+    float distance(const float &x1, const float &y1, const float &x2, const float &y2);
+    float interElecPotential(const float &r);
+
+    // keeping track of electron configurations and other house keeping vars
+    static int n_dbs; // number of dbs
+    int n_elec=0; // number of doubly occupied DBs
+    static ublas::matrix<float> db_r;  // distance between all dbs
+    ublas::vector<int> n;       // electron configuration at the current time-step
+    std::vector<int> occ;       // indices of dbs, first n_elec indices are occupied
+    static ublas::vector<float> v_ext; // keep track of voltages at each DB
+    static ublas::matrix<float> v_ij;     // coulombic repulsion
+    static int result_queue_size;
+    static std::vector<std::pair<float,float>> db_locs; // location of free dbs
+    boost::circular_buffer<ublas::vector<int>> db_charges;
+    boost::circular_buffer<float> config_energies;  // energies in line with db_charges
+
+    static int num_threads;    // number of threads used in simmulation
+    int threadId;              // the thread id of each class object
+
+    // other variables used for calculations
+    static float kT0, kT_step, v_freeze_step;
+
+    // handy constants or variables from problem file
+    static float Kc;           // 1 / (4 pi eps)
+    static float debye_length; // Silicon intrinsic Debye length in m
+    static float mu;          // global bias
+
+    //Other variables used for CALCULATIONS
+    static int t_max;          // keep track of annealing cycles
+
+    // VARIABLES
+    //const float har_to_ev = 27.2114; // hartree to eV conversion factor
+    const float db_distance_scale = 1E-10; // TODO move this to xml
+
+  private:
+
+    // determine change in population
+    ublas::vector<int> genPopDelta();
+
+    // simmulated annealing accessor
+    void simAnneal();
+
+    // perform an electron hop from one DB to another
+    void performHop(int from_ind, int to_ind);
+
+    // advance time-step
+    void timeStep();
+
+    // CALCULATIONS
+    float systemEnergy();
+    float totalCoulombPotential(ublas::vector<int> config);
+    float hopEnergyDelta(const int &i, const int &j);
+
+    // ACCEPTANCE FUNCTIONS
+    bool acceptPop(int db_ind);
+    bool acceptHop(float v_diff); // acceptance function for hopping
+    bool evalProb(float prob); // generate true or false based on given probaility
+
+    // OTHER ACCESSORS
+    int getRandOccInd(int charge);
+
+    // print the current charge configuration into cout
+    void printCharges();
+
+    // boost random number generator
+    boost::random::uniform_real_distribution<float> dis01;
+    boost::random::mt19937 rng;
+
+    // other variables used for calculations
+                                // temperature, time
+    int t=0;                    // keep track of annealing cycles
+    float kT, v_freeze;         // freeze out potential (pushes
+                                // out population transition probability)
+    ublas::vector<float> v_local;
+
+    float E_sys;                  // energy of the system
+
+    //Vars used in restarting
+    float E_best;                 // best energy of the system thus far
+    boost::numeric::ublas::vector<int> n_best; // electron configuration at the lowest recorded energy
+    int steadyPopCount;
+
+  };
+}